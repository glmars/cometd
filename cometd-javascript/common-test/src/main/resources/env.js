--- conflicted
+++ resolved
@@ -977,20 +977,12 @@
         };
     }();
 
-<<<<<<< HEAD
     var wsIds = 0;
-    window.WebSocket = function(url)
-=======
     window.WebSocket = function(url, protocol)
->>>>>>> f4755ff4
     {
         this._id = ++wsIds;
         this._url = url;
-<<<<<<< HEAD
-        this._ws = new WebSocketConnection(cookies, threadModel, this, wsConnector, url);
-=======
-        this._ws = new WebSocketClient(cookies, threadModel, this, wsClientFactory, url, protocol);
->>>>>>> f4755ff4
+        this._ws = new WebSocketConnection(cookies, threadModel, this, wsConnector, url, protocol);
     };
     window.WebSocket.CONNECTING = 0;
     window.WebSocket.OPEN = 1;
