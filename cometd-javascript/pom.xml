--- conflicted
+++ resolved
@@ -12,14 +12,6 @@
     <packaging>pom</packaging>
     <name>CometD :: JavaScript</name>
 
-<<<<<<< HEAD
-    <properties>
-        <dojo-version>1.8.3</dojo-version>
-        <rhino-version>1.7R2</rhino-version>
-    </properties>
-
-=======
->>>>>>> f4755ff4
     <modules>
         <module>common</module>
         <module>common-test</module>
