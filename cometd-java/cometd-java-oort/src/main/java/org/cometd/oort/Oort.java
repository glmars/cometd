--- conflicted
+++ resolved
@@ -953,17 +953,10 @@
             // Prevent loops by not delivering a message from self or Oort session to remote Oort comets
             if (session.getId().equals(sender.getId()) || isOort(sender))
             {
-<<<<<<< HEAD
-                _logger.debug("{} --| {} {}", from, to, message);
+                _logger.debug("{} --| {} {}", sender, session, message);
                 return false;
             }
-            _logger.debug("{} --> {} {}", from, to, message);
-=======
-                debug("{} --| {} {}", sender, session, message);
-                return false;
-            }
-            debug("{} --> {} {}", sender, session, message);
->>>>>>> 7708b1c2
+            _logger.debug("{} --> {} {}", sender, session, message);
             return true;
         }
     }
