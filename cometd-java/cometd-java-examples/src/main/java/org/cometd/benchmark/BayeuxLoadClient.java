--- conflicted
+++ resolved
@@ -47,8 +47,8 @@
 import org.eclipse.jetty.client.HttpClient;
 import org.eclipse.jetty.jmx.MBeanContainer;
 import org.eclipse.jetty.util.thread.QueuedThreadPool;
-import org.eclipse.jetty.websocket.WebSocketClient;
 import org.eclipse.jetty.websocket.WebSocketClientFactory;
+import org.eclipse.jetty.websocket.ZeroMaskGen;
 
 public class BayeuxLoadClient
 {
@@ -192,16 +192,9 @@
         httpClient.start();
         mbContainer.addBean(httpClient);
 
-<<<<<<< HEAD
-        webSocketClient = new WebSocketClient(threadPool);
-        webSocketClient.setNullMaskGen(true);
-        webSocketClient.start();
-        mbContainer.addBean(webSocketClient);
-=======
-        webSocketClientFactory = new WebSocketClientFactory(threadPool);
+        webSocketClientFactory = new WebSocketClientFactory(threadPool, new ZeroMaskGen(), 2048);
         webSocketClientFactory.start();
         mbContainer.addBean(webSocketClientFactory);
->>>>>>> ac9a70aa
 
         HandshakeListener handshakeListener = new HandshakeListener(channel, rooms, roomsPerClient);
         DisconnectListener disconnectListener = new DisconnectListener();
@@ -423,11 +416,7 @@
             }
             case WEBSOCKET:
             {
-<<<<<<< HEAD
-                return new WebSocketTransport(null, webSocketClient, scheduler);
-=======
-                return new WebSocketTransport(null, webSocketClientFactory.newWebSocketClient(), scheduler);
->>>>>>> ac9a70aa
+                return new WebSocketTransport(null, webSocketClientFactory, scheduler);
             }
             default:
                 throw new IllegalArgumentException();
