/*
 * Copyright (c) 2010 the original author or authors.
 *
 * Licensed under the Apache License, Version 2.0 (the "License");
 * you may not use this file except in compliance with the License.
 * You may obtain a copy of the License at
 *
 *     http://www.apache.org/licenses/LICENSE-2.0
 *
 * Unless required by applicable law or agreed to in writing, software
 * distributed under the License is distributed on an "AS IS" BASIS,
 * WITHOUT WARRANTIES OR CONDITIONS OF ANY KIND, either express or implied.
 * See the License for the specific language governing permissions and
 * limitations under the License.
 */

package org.cometd.client.transport;

import java.io.IOException;
import java.net.CookieManager;
import java.net.CookiePolicy;
import java.net.HttpCookie;
import java.net.ProtocolException;
import java.net.URI;
import java.text.ParseException;
import java.util.ArrayList;
<<<<<<< HEAD
import java.util.Collections;
=======
import java.util.Date;
>>>>>>> 006b72cb
import java.util.HashMap;
import java.util.List;
import java.util.Map;
import java.util.concurrent.TimeUnit;
import java.util.regex.Matcher;
import java.util.regex.Pattern;

import org.cometd.bayeux.Channel;
import org.cometd.bayeux.Message;
<<<<<<< HEAD
=======
import org.cometd.common.TransportException;
import org.eclipse.jetty.client.ContentExchange;
>>>>>>> 006b72cb
import org.eclipse.jetty.client.HttpClient;
import org.eclipse.jetty.client.api.Request;
import org.eclipse.jetty.client.api.Response;
import org.eclipse.jetty.client.api.Result;
import org.eclipse.jetty.client.util.BufferingResponseListener;
import org.eclipse.jetty.client.util.StringContentProvider;
import org.eclipse.jetty.http.HttpField;
import org.eclipse.jetty.http.HttpHeader;
import org.eclipse.jetty.http.HttpMethod;
import org.eclipse.jetty.http.HttpStatus;

public class LongPollingTransport extends HttpClientTransport
{
    public static final String NAME = "long-polling";
    public static final String PREFIX = "long-polling.json";

    public static LongPollingTransport create(Map<String, Object> options)
    {
        HttpClient httpClient = new HttpClient();
        httpClient.setIdleTimeout(5000);
        httpClient.setMaxConnectionsPerDestination(32768);
        return create(options, httpClient);
    }

    public static LongPollingTransport create(Map<String, Object> options, HttpClient httpClient)
    {
        LongPollingTransport transport = new LongPollingTransport(options, httpClient);
        if (!httpClient.isStarted())
        {
            try
            {
                httpClient.start();
            }
            catch (Exception x)
            {
                throw new RuntimeException(x);
            }
        }
        return transport;
    }

    private final HttpClient _httpClient;
    private final List<Request> _requests = new ArrayList<>();
    private volatile boolean _aborted;
    private volatile long _maxNetworkDelay;
    private volatile boolean _appendMessageType;
    private volatile CookieManager _cookieManager;
    private volatile Map<String, Object> _advice;

    public LongPollingTransport(Map<String, Object> options, HttpClient httpClient)
    {
        super(NAME, options);
        _httpClient = httpClient;
        setOptionPrefix(PREFIX);
    }

    public boolean accept(String bayeuxVersion)
    {
        return true;
    }

    @Override
    public void init()
    {
        super.init();
        _aborted = false;
        long defaultMaxNetworkDelay = _httpClient.getIdleTimeout();
        if (defaultMaxNetworkDelay <= 0)
            defaultMaxNetworkDelay = 10000;
        _maxNetworkDelay = getOption(MAX_NETWORK_DELAY_OPTION, defaultMaxNetworkDelay);
        Pattern uriRegexp = Pattern.compile("(^https?://(((\\[[^\\]]+\\])|([^:/\\?#]+))(:(\\d+))?))?([^\\?#]*)(.*)?");
        Matcher uriMatcher = uriRegexp.matcher(getURL());
        if (uriMatcher.matches())
        {
            String afterPath = uriMatcher.group(9);
            _appendMessageType = afterPath == null || afterPath.trim().length() == 0;
        }
        _cookieManager = new CookieManager(getCookieStore(), CookiePolicy.ACCEPT_ALL);
    }

    @Override
    public void abort()
    {
        List<Request> requests = new ArrayList<>();
        synchronized (this)
        {
            _aborted = true;
            requests.addAll(_requests);
            _requests.clear();
        }
        for (Request request : requests)
        {
            request.abort(new Exception("Transport " + this + " aborted"));
        }
    }

    @Override
    public void send(final TransportListener listener, final Message.Mutable... messages)
    {
        String url = getURL();
        final URI uri = URI.create(url);
        if (_appendMessageType && messages.length == 1 && messages[0].isMeta())
        {
            String type = messages[0].getChannel().substring(Channel.META.length());
            if (url.endsWith("/"))
                url = url.substring(0, url.length() - 1);
            url += type;
        }

        final Request request = _httpClient.newRequest(url).method(HttpMethod.POST);
        request.header(HttpHeader.CONTENT_TYPE.asString(), "application/json;charset=UTF-8");

        StringBuilder builder = new StringBuilder();
        for (HttpCookie cookie : getCookieStore().get(uri))
        {
            builder.setLength(0);
            builder.append(cookie.getName()).append("=").append(cookie.getValue());
            request.header(HttpHeader.COOKIE.asString(), builder.toString());
        }

        request.content(new StringContentProvider(generateJSON(messages)));

        customize(request);

        synchronized (this)
        {
            if (_aborted)
                throw new IllegalStateException("Aborted");
            _requests.add(request);
        }

        request.listener(new Request.Listener.Empty()
        {
            @Override
            public void onHeaders(Request request)
            {
                listener.onSending(messages);
            }
        });

        long maxNetworkDelay = _maxNetworkDelay;
        if (messages.length == 1 && Channel.META_CONNECT.equals(messages[0].getChannel()))
        {
            Map<String, Object> advice = messages[0].getAdvice();
            if (advice == null)
                advice = _advice;
            if (advice != null)
            {
                Object timeout = advice.get("timeout");
                if (timeout instanceof Number)
                    maxNetworkDelay += ((Number)timeout).longValue();
                else if (timeout != null)
                    maxNetworkDelay += Long.parseLong(timeout.toString());
            }
        }
        // Set the idle timeout for this request larger than the total timeout
        // so there are no races between the two timeouts
        request.idleTimeout(maxNetworkDelay * 2, TimeUnit.MILLISECONDS);
        request.timeout(maxNetworkDelay, TimeUnit.MILLISECONDS);
        request.send(new BufferingResponseListener()
        {
            @Override
            public boolean onHeader(Response response, HttpField field)
            {
                // We do not allow cookies to be handled by HttpClient, since one
                // HttpClient instance is shared by multiple BayeuxClient instances.
                // Instead, we store the cookies in the BayeuxClient instance.
                switch (field.getHeader())
                {
                    case SET_COOKIE:
                    case SET_COOKIE2:
                        Map<String, List<String>> cookies = new HashMap<>(1);
                        cookies.put(field.getName(), Collections.singletonList(field.getValue()));
                        storeCookies(uri, cookies);
                        return false;
                    default:
                        return true;
                }
            }

            private void storeCookies(URI uri, Map<String, List<String>> cookies)
            {
                try
                {
                    _cookieManager.put(uri, cookies);
                }
                catch (IOException x)
                {
                    logger.debug("", x);
                }
            }

            @Override
            public void onComplete(Result result)
            {
                synchronized (LongPollingTransport.this)
                {
                    _requests.remove(result.getRequest());
                }

                if (result.isFailed())
                {
                    listener.onFailure(result.getFailure(), messages);
                    return;
                }

                Response response = result.getResponse();
                int status = response.getStatus();
                if (status == HttpStatus.OK_200)
                {
                    String content = getContentAsString();
                    if (content != null && content.length() > 0)
                    {
                        try
                        {
                            List<Message.Mutable> messages = parseMessages(content);
                            debug("Received messages {}", messages);
                            for (Message.Mutable message : messages)
                            {
                                if (message.isSuccessful() && Channel.META_CONNECT.equals(message.getChannel()))
                                {
                                    Map<String, Object> advice = message.getAdvice();
                                    if (advice != null && advice.get("timeout") != null)
                                        _advice = advice;
                                }
                            }
                            listener.onMessages(messages);
                        }
                        catch (ParseException x)
                        {
                            listener.onFailure(x, messages);
                        }
                    }
                    else
                    {
                        listener.onFailure(new ProtocolException("Empty response content " + request), messages);
                    }
                }
                else
                {
<<<<<<< HEAD
                    listener.onFailure(new ProtocolException("Unexpected response " + status + ": " + request), messages);
                }
=======
                    Map<String, Object> failure = new HashMap<String, Object>(2);
                    // Convert the 200 into 204 (no content)
                    failure.put("httpCode", 204);
                    TransportException x = new TransportException(failure);
                    _listener.onException(x, _messages);
                }
            }
            else
            {
                Map<String, Object> failure = new HashMap<String, Object>(2);
                failure.put("httpCode", getResponseStatus());
                TransportException x = new TransportException(failure);
                _listener.onException(x, _messages);
>>>>>>> 006b72cb
            }
        });
    }

    protected void customize(Request request)
    {
    }
}<|MERGE_RESOLUTION|>--- conflicted
+++ resolved
@@ -24,11 +24,7 @@
 import java.net.URI;
 import java.text.ParseException;
 import java.util.ArrayList;
-<<<<<<< HEAD
 import java.util.Collections;
-=======
-import java.util.Date;
->>>>>>> 006b72cb
 import java.util.HashMap;
 import java.util.List;
 import java.util.Map;
@@ -38,11 +34,6 @@
 
 import org.cometd.bayeux.Channel;
 import org.cometd.bayeux.Message;
-<<<<<<< HEAD
-=======
-import org.cometd.common.TransportException;
-import org.eclipse.jetty.client.ContentExchange;
->>>>>>> 006b72cb
 import org.eclipse.jetty.client.HttpClient;
 import org.eclipse.jetty.client.api.Request;
 import org.eclipse.jetty.client.api.Response;
@@ -278,29 +269,20 @@
                     }
                     else
                     {
-                        listener.onFailure(new ProtocolException("Empty response content " + request), messages);
+		                Map<String, Object> failure = new HashMap<>(2);
+		                // Convert the 200 into 204 (no content)
+		                failure.put("httpCode", 204);
+		                TransportException x = new TransportException(failure);
+		                _listener.onException(x, _messages);
                     }
                 }
                 else
                 {
-<<<<<<< HEAD
-                    listener.onFailure(new ProtocolException("Unexpected response " + status + ": " + request), messages);
-                }
-=======
-                    Map<String, Object> failure = new HashMap<String, Object>(2);
-                    // Convert the 200 into 204 (no content)
-                    failure.put("httpCode", 204);
-                    TransportException x = new TransportException(failure);
-                    _listener.onException(x, _messages);
-                }
-            }
-            else
-            {
-                Map<String, Object> failure = new HashMap<String, Object>(2);
-                failure.put("httpCode", getResponseStatus());
-                TransportException x = new TransportException(failure);
-                _listener.onException(x, _messages);
->>>>>>> 006b72cb
+		            Map<String, Object> failure = new HashMap<>(2);
+		            failure.put("httpCode", getResponseStatus());
+		            TransportException x = new TransportException(failure);
+		            _listener.onException(x, _messages);
+                }
             }
         });
     }
