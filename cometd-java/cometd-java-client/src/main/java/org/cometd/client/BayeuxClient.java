--- conflicted
+++ resolved
@@ -914,8 +914,7 @@
         if (canSend())
         {
             boolean sent = sendMessages(message);
-            Object[] args = new Object[]{sent ? "Sent" : "Failed", message};
-            logger.debug("{} message {}", args);
+            logger.debug("{} message {}", sent ? "Sent" : "Failed", message);
         }
         else
         {
@@ -1000,7 +999,7 @@
      */
     public void onFailure(Throwable x, Message[] messages)
     {
-        debug("Messages failed " + Arrays.toString(messages), x);
+        logger.debug("Messages failed " + Arrays.toString(messages), x);
     }
 
     private void updateBayeuxClientState(BayeuxClientStateUpdater updater)
@@ -1032,8 +1031,7 @@
                 }
 
                 updated = bayeuxClientState.compareAndSet(oldState, newState);
-                Object[] args = new Object[]{oldState, newState, updated ? "" : " failed (concurrent update)"};
-                logger.debug("State update: {} -> {}{}", args);
+                logger.debug("State update: {} -> {}{}", oldState, newState, updated ? "" : " failed (concurrent update)");
                 if (!updated)
                     oldState = bayeuxClientState.get();
             }
@@ -1070,11 +1068,7 @@
     private void prepareTransport(ClientTransport oldTransport, ClientTransport newTransport)
     {
         if (oldTransport != null)
-<<<<<<< HEAD
-            oldTransport.reset(); // TODO: must terminate here!
-=======
             oldTransport.terminate();
->>>>>>> 06b1d427
         newTransport.init();
     }
 
@@ -1163,7 +1157,7 @@
     {
         public void onFailure(Throwable failure, Message[] messages)
         {
-            debug("Handshake failed: " + Arrays.toString(messages), x);
+            logger.debug("Handshake failed: " + Arrays.toString(messages), failure);
             updateBayeuxClientState(new BayeuxClientStateUpdater()
             {
                 public BayeuxClientState create(BayeuxClientState oldState)
