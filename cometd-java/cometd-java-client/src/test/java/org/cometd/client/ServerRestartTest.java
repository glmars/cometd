/*
 * Copyright (c) 2010 the original author or authors.
 *
 * Licensed under the Apache License, Version 2.0 (the "License");
 * you may not use this file except in compliance with the License.
 * You may obtain a copy of the License at
 *
 *     http://www.apache.org/licenses/LICENSE-2.0
 *
 * Unless required by applicable law or agreed to in writing, software
 * distributed under the License is distributed on an "AS IS" BASIS,
 * WITHOUT WARRANTIES OR CONDITIONS OF ANY KIND, either express or implied.
 * See the License for the specific language governing permissions and
 * limitations under the License.
 */

package org.cometd.client;

import java.util.concurrent.CountDownLatch;
import java.util.concurrent.TimeUnit;
import java.util.concurrent.atomic.AtomicReference;

import org.cometd.bayeux.Channel;
import org.cometd.bayeux.Message;
import org.cometd.bayeux.client.ClientSessionChannel;
import org.cometd.client.transport.LongPollingTransport;
import org.junit.Before;
import org.junit.Test;

import static org.junit.Assert.assertTrue;

public class ServerRestartTest extends ClientServerTest
{
    @Before
    public void init() throws Exception
    {
        startServer(null);
    }

    @Test
    public void testServerRestart() throws Exception
    {
<<<<<<< HEAD
        final AtomicReference<CountDownLatch> sendLatch = new AtomicReference<>(new CountDownLatch(3));
        BayeuxClient client = new BayeuxClient(cometdURL, new LongPollingTransport(null, httpClient))
=======
        final AtomicReference<CountDownLatch> sendLatch = new AtomicReference<CountDownLatch>(new CountDownLatch(3));
        LongPollingTransport transport = LongPollingTransport.create(null, httpClient);
        transport.setDebugEnabled(debugTests());
        BayeuxClient client = new BayeuxClient(cometdURL, transport)
>>>>>>> 06b1d427
        {
            @Override
            public void onSending(Message[] messages)
            {
                super.onSending(messages);
                sendLatch.get().countDown();
            }
        };
        long backoffIncrement = 500;
        client.setOption(BayeuxClient.BACKOFF_INCREMENT_OPTION, backoffIncrement);
        client.handshake();

        // Be sure the second connect has been sent to the server
        assertTrue(sendLatch.get().await(5, TimeUnit.SECONDS));

        // Wait a little more
        Thread.sleep(1000);

        int port = connector.getLocalPort();
        server.stop();
        server.join();

        // Wait a few retries
        Thread.sleep(backoffIncrement + 2 * backoffIncrement + 3 * backoffIncrement);

        // Add listeners to check the behavior of the client
        final CountDownLatch handshakeLatch = new CountDownLatch(1);
        client.getChannel(Channel.META_HANDSHAKE).addListener(new ClientSessionChannel.MessageListener()
        {
            public void onMessage(ClientSessionChannel channel, Message message)
            {
                handshakeLatch.countDown();
            }
        });
        final CountDownLatch connectLatch = new CountDownLatch(1);
        client.getChannel(Channel.META_CONNECT).addListener(new ClientSessionChannel.MessageListener()
        {
            public void onMessage(ClientSessionChannel channel, Message message)
            {
                connectLatch.countDown();
            }
        });
        // Expect handshake and 2 connects messages to be sent
        sendLatch.set(new CountDownLatch(3));

        connector.setPort(port);
        server.start();

        assertTrue(handshakeLatch.await(5 * backoffIncrement, TimeUnit.MILLISECONDS));
        assertTrue(connectLatch.await(5, TimeUnit.SECONDS));
        assertTrue(sendLatch.get().await(5, TimeUnit.SECONDS));

        disconnectBayeuxClient(client);
    }
}<|MERGE_RESOLUTION|>--- conflicted
+++ resolved
@@ -16,6 +16,8 @@
 
 package org.cometd.client;
 
+import java.io.EOFException;
+import java.net.ConnectException;
 import java.util.concurrent.CountDownLatch;
 import java.util.concurrent.TimeUnit;
 import java.util.concurrent.atomic.AtomicReference;
@@ -40,15 +42,8 @@
     @Test
     public void testServerRestart() throws Exception
     {
-<<<<<<< HEAD
         final AtomicReference<CountDownLatch> sendLatch = new AtomicReference<>(new CountDownLatch(3));
         BayeuxClient client = new BayeuxClient(cometdURL, new LongPollingTransport(null, httpClient))
-=======
-        final AtomicReference<CountDownLatch> sendLatch = new AtomicReference<CountDownLatch>(new CountDownLatch(3));
-        LongPollingTransport transport = LongPollingTransport.create(null, httpClient);
-        transport.setDebugEnabled(debugTests());
-        BayeuxClient client = new BayeuxClient(cometdURL, transport)
->>>>>>> 06b1d427
         {
             @Override
             public void onSending(Message[] messages)
