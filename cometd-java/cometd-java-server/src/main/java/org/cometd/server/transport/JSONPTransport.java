--- conflicted
+++ resolved
@@ -46,17 +46,7 @@
     }
 
     @Override
-<<<<<<< HEAD
     public void init()
-=======
-    protected boolean isAlwaysFlushingAfterHandle()
-    {
-        return true;
-    }
-
-    @Override
-    protected void init()
->>>>>>> e823fe62
     {
         super.init();
         _callbackParam = getOption(CALLBACK_PARAMETER_OPTION, _callbackParam);
@@ -102,7 +92,10 @@
         output.close();
     }
 
-    private boolean isCallbackValueValid(String callbackValue) {
-        return (callbackValue != null) && (callbackValue.length() <= _callbackMaxLength) && CALLBACK_PATTERN.matcher(callbackValue).matches();
+    private boolean isCallbackValueValid(String callbackValue)
+    {
+        return callbackValue != null &&
+                callbackValue.length() <= _callbackMaxLength &&
+                CALLBACK_PATTERN.matcher(callbackValue).matches();
     }
 }